--- conflicted
+++ resolved
@@ -34,11 +34,7 @@
 class BaseJSONAPIObjectSchema(BaseJSONAPIItemSchema):
     """Base JSON:API object schema."""
 
-<<<<<<< HEAD
     id: str = Field(description="ID объекта")
-=======
-    id: Union[int, uuid.UUID, str] = Field(description="ID объекта")
->>>>>>> 444a86e9
 
 
 class BasePatchJSONAPISchema(BaseJSONAPIObjectSchema):
